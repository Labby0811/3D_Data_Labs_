--- conflicted
+++ resolved
@@ -527,10 +527,6 @@
     //If the recovered transformation is mainly given by a sideward motion
     R.copyTo(init_r_mat);
     t.copyTo(init_t_vec);
-<<<<<<< HEAD
-=======
-
->>>>>>> 85319bc1
 
     /////////////////////////////////////////////////////////////////////////////////////////
 
@@ -710,7 +706,7 @@
                         //////////////////////////////////////////////////////////
 
                         //transform from axis_angle representation to rotation matrix and fill the projection matrix 0
-                        /*cv::Vec3d axis_angle0(cam0_data[0], cam0_data[1], cam0_data[2]);
+                        cv::Vec3d axis_angle0(cam0_data[0], cam0_data[1], cam0_data[2]);
                         cv::Rodrigues(axis_angle0, proj_mat0(cv::Rect(0, 0, 3, 3)));
                         proj_mat0.at<double>(0, 3) = cam0_data[3];
                         proj_mat0.at<double>(1, 3) = cam0_data[4];
@@ -743,10 +739,10 @@
                             pt[0] = hpoints4D.at<double>(0) / hpoints4D.at<double>(3);
                             pt[1] = hpoints4D.at<double>(1) / hpoints4D.at<double>(3);
                             pt[2] = hpoints4D.at<double>(2) / hpoints4D.at<double>(3);
-                        }*/
+                        }
 
                         // get 2d points
-                        points0.emplace_back(observations_[cam_observation_[new_cam_pose_idx][pt_idx] * 2],
+                        /*points0.emplace_back(observations_[cam_observation_[new_cam_pose_idx][pt_idx] * 2],
                                              observations_[cam_observation_[new_cam_pose_idx][pt_idx] * 2 + 1]);
                         points1.emplace_back(observations_[cam_observation_[cam_idx][pt_idx] * 2],
                                              observations_[cam_observation_[cam_idx][pt_idx] * 2 + 1]);
@@ -778,13 +774,9 @@
                             pt[1] = hpoints4D.at<double>(1, 0) / hpoints4D.at<double>(3, 0);
                             pt[2] = hpoints4D.at<double>(2, 0) / hpoints4D.at<double>(3, 0);
                         }
-
+*/
                         points0.clear();
                         points1.clear();
-<<<<<<< HEAD
-=======
-
->>>>>>> 85319bc1
 
                         /////////////////////////////////////////////////////////////////////////////////////////
 
@@ -805,16 +797,9 @@
         //to check if the reconstruction diverges
 
         //previous camera parameters
-<<<<<<< HEAD
-        double* cam_i = cameraBlockPtr(new_cam_pose_idx) + 3;
-        vector<double> previous_cam_pose;
-        for(int i = 0; i < 3; i++)
-        {
-=======
         double *cam_i = cameraBlockPtr(new_cam_pose_idx);
         vector<double> previous_cam_pose;
         for (int i = 0; i < 6; i++) {
->>>>>>> 85319bc1
             previous_cam_pose.push_back(cam_i[i]);
         }
 
@@ -868,19 +853,12 @@
         /////////////////////////////////////////////////////////////////////////////////////////
 
 
-<<<<<<< HEAD
 /*
         const double threshold_cam = 3.0; //to find
         const double threshold_points = 9.0; //to find
         int count_points = 0;
         const int count_points_threshold = 5;   
         double* current_camera_pose = cameraBlockPtr(new_cam_pose_idx) + 3;
-=======
-
-
-        /*const long threshold = 10000000000; //to find
-        double* current_camera_pose = cameraBlockPtr(new_cam_pose_idx);
->>>>>>> 85319bc1
         vector<double> current_point_pose;
         for(int i = 0; i < points_indices.size(); i++)
         {
@@ -897,11 +875,7 @@
         //done at line 756
      /*    std::cout << "Checking if the reconstruction diverges" << std::endl;
         //checking if the current camera pose and the current point pose have changed significantly
-<<<<<<< HEAD
        for(int i = 0; i < 6; i++)
-=======
-        /*for(int i = 0; i < 6; i++)
->>>>>>> 85319bc1
         {
             std::cout << "Camera pose: " << current_camera_pose[i] << " " << previous_cam_pose[i] << std::endl;
             if(abs(current_camera_pose[i] - previous_cam_pose[i]) > threshold_cam)
@@ -943,16 +917,11 @@
                 }
             }
         }
-<<<<<<< HEAD
        
         current_point_pose.clear();*/ 
-=======
-
-        current_point_pose.clear();
->>>>>>> 85319bc1
         previous_point_pose.clear();
         previous_cam_pose.clear();
-        points_indices.clear();*/
+        points_indices.clear();
         /////////////////////////////////////////////////////////////////////////////////////////
     }
 
