--- conflicted
+++ resolved
@@ -517,9 +517,8 @@
         return false;
 
     //If the recovered transformation is mainly given by a sideward motion
-    init_r_mat = R;
-    init_t_vec = t;
-
+    R.copyTo(init_r_mat);
+    t.copyTo(init_t_vec);
 
     /////////////////////////////////////////////////////////////////////////////////////////
 
@@ -738,6 +737,8 @@
                             pt[2] = hpoints4D.at<double>(2) / hpoints4D.at<double>(3);
                         }
 
+                        points0.clear();
+                        points1.clear();
 
                         /////////////////////////////////////////////////////////////////////////////////////////
 
@@ -758,9 +759,9 @@
         //to check if the reconstruction diverges
 
         //previous camera parameters
-        double* cam_i = cameraBlockPtr(new_cam_pose_idx);
+        double* cam_i = cameraBlockPtr(new_cam_pose_idx) + 3;
         vector<double> previous_cam_pose;
-        for(int i = 0; i < 6; i++)
+        for(int i = 0; i < 3; i++)
         {
             previous_cam_pose.push_back(cam_i[i]);
         }
@@ -817,9 +818,12 @@
         /////////////////////////////////////////////////////////////////////////////////////////
 
 
-
-        const long threshold = 10000000000; //to find
-        double* current_camera_pose = cameraBlockPtr(new_cam_pose_idx);
+/*
+        const double threshold_cam = 3.0; //to find
+        const double threshold_points = 9.0; //to find
+        int count_points = 0;
+        const int count_points_threshold = 5;   
+        double* current_camera_pose = cameraBlockPtr(new_cam_pose_idx) + 3;
         vector<double> current_point_pose;
         for(int i = 0; i < points_indices.size(); i++)
         {
@@ -830,33 +834,56 @@
             }
         }
         /*for (auto const &co_iter: cam_observation_[new_cam_pose_idx])
-<<<<<<< HEAD
             current_point_pose.push_back(pointBlockPtr(co_iter.first));*/
 
-=======
-            current_point_pose.push_back(pointBlockPtr(co_iter.first));
-*/
->>>>>>> 18931395
         //finding previous pose of this camera and of its points
         //done at line 756
-
+     /*    std::cout << "Checking if the reconstruction diverges" << std::endl;
         //checking if the current camera pose and the current point pose have changed significantly
-        for(int i = 0; i < 6; i++)
+       for(int i = 0; i < 6; i++)
         {
-            if(abs(current_camera_pose[i] - previous_cam_pose[i]) > threshold)
+            std::cout << "Camera pose: " << current_camera_pose[i] << " " << previous_cam_pose[i] << std::endl;
+            if(abs(current_camera_pose[i] - previous_cam_pose[i]) > threshold_cam)
+            {
+                std::cout << "Camera pose diverged" << std::endl;
                 return false;
+            }
+        }*/
+     /*   if(sqrt(pow(current_camera_pose[0] - previous_cam_pose[0],2) + pow(current_camera_pose[1] - previous_cam_pose[1], 2) + pow(current_camera_pose[2] - previous_cam_pose[2],2)) > threshold_cam)
+        {
+            std::cout << "Camera pose diverged" << std::endl;
+            return false;
         }
 
         for(int i = 0; i < current_point_pose.size(); i++)
         {
-            for(int j = 0; j < 3; j++)
+           /* for(int j = 0; j < 3; j++)
             {
-                if(abs(current_point_pose[i*3 + j] - previous_point_pose[i*3 + j]) > threshold)
+                std::cout << "Point pose: " << current_point_pose[i*3 + j] << " " << previous_point_pose[i*3 + j] << std::endl;
+                if(abs(current_point_pose[i*3 + j] - previous_point_pose[i*3 + j]) > threshold_points)
+                {
+                    std::cout << "Point pose diverged" << std::endl;
+                    count_points++;
+                    if(count_points > count_points_threshold)
+                    {
+                        std::cout << "!!!!!!!Point pose diverged" << std::endl;
+                        return false;
+                    }
+                }
+            }*/
+         /*   if(sqrt(pow(current_point_pose[i*3 + 0] - previous_point_pose[i*3 + 0],2) + pow(current_point_pose[i*3 + 1] - previous_point_pose[i*3 + 1], 2) + pow(current_point_pose[i*3 + 2] - previous_point_pose[i*3 + 2],2)) > threshold_points)
+            {
+                std::cout << "points pose diverged" << std::endl;
+                count_points++;
+                if(count_points > count_points_threshold)
+                {
+                    std::cout << "!!!!!!!Point pose diverged" << std::endl;
                     return false;
-            }
-        }
-        
-        current_point_pose.clear();
+                }
+            }
+        }
+       
+        current_point_pose.clear();*/ 
         previous_point_pose.clear();
         previous_cam_pose.clear();
         points_indices.clear();
